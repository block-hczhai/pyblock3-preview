--- conflicted
+++ resolved
@@ -50,19 +50,11 @@
                                       const py::array_t<int> &idxa,
                                       const py::array_t<int> &idxb);
 
-<<<<<<< HEAD
-template <typename Q>
-size_t flat_sparse_tensor_matmul(const py::array_t<int32_t> &plan,
-                                 const py::array_t<double> &adata,
-                                 const py::array_t<double> &bdata,
-                                 py::array_t<double> &cdata);
-=======
 template <typename Q, typename FL>
 size_t flat_sparse_tensor_matmul(const py::array_t<int32_t> &plan,
                                  const py::array_t<FL> &adata,
                                  const py::array_t<FL> &bdata,
                                  py::array_t<FL> &cdata);
->>>>>>> 021e13f1
 
 template <typename Q>
 tuple<int, int, vector<map_uint_uint<Q>>, vector<map_uint_uint<Q>>>
