
/*
 * pyblock3: An Efficient python MPS/DMRG Library
 * Copyright (C) 2020 The pyblock3 developers. All Rights Reserved.
 *
 * This program is free software: you can redistribute it and/or modify
 * it under the terms of the GNU General Public License as published by
 * the Free Software Foundation, either version 3 of the License, or
 * (at your option) any later version.
 *
 * This program is distributed in the hope that it will be useful,
 * but WITHOUT ANY WARRANTY; without even the implied warranty of
 * MERCHANTABILITY or FITNESS FOR A PARTICULAR PURPOSE.  See the
 * GNU General Public License for more details.
 *
 * You should have received a copy of the GNU General Public License
 * along with this program. If not, see <https://www.gnu.org/licenses/>.
 *
 */

#include "flat_functor.hpp"
#include <algorithm>
#include <cstring>
#include <map>

template <typename Q>
tuple<py::array_t<uint32_t>, py::array_t<uint32_t>, py::array_t<double>,
      py::array_t<uint32_t>>
flat_sparse_tensor_diag(const py::array_t<uint32_t> &aqs,
                        const py::array_t<uint32_t> &ashs,
                        const py::array_t<double> &adata,
                        const py::array_t<uint32_t> &aidxs,
                        const py::array_t<int> &idxa,
                        const py::array_t<int> &idxb) {
    if (aqs.shape()[0] == 0)
        return std::make_tuple(aqs, ashs, adata, aidxs);
    int n_blocks_a = (int)aqs.shape()[0], ndima = (int)aqs.shape()[1];
    int nctr = (int)idxa.shape()[0], nctrb = (int)idxb.shape()[0];
    assert(nctr == nctrb && nctr != 0);
    const ssize_t asi = aqs.strides()[0] / sizeof(uint32_t),
                  asj = aqs.strides()[1] / sizeof(uint32_t);
    assert(memcmp(aqs.strides(), ashs.strides(), 2 * sizeof(ssize_t)) == 0);

    // sort contracted indices (for tensor a)
    int pidxa[nctr], pidxb[nctr], ctr_idx[nctr];
    const int *ppidxa = idxa.data(), *ppidxb = idxb.data();
    for (int i = 0; i < nctr; i++)
        ctr_idx[i] = i;
    sort(ctr_idx, ctr_idx + nctr,
         [ppidxa](int a, int b) { return ppidxa[a] < ppidxa[b]; });
    for (int i = 0; i < nctr; i++)
        pidxa[i] = ppidxa[ctr_idx[i]], pidxb[i] = ppidxb[ctr_idx[i]];

    assert(pidxa[nctr - 1] - pidxa[0] == nctr - 1);
    assert(pidxb[nctr - 1] - pidxb[0] == nctr - 1);
    assert(pidxa[nctr - 1] + 1 == pidxb[0]);
    assert(is_sorted(pidxb, pidxb + nctr));

    // free indices
    int ndiml = pidxa[0], ndimr = ndima - 1 - pidxb[nctr - 1];
    int outa[ndiml], outb[ndimr];
    for (int i = 0; i < ndiml; i++)
        outa[i] = i;
    for (int i = 0; i < ndimr; i++)
        outb[i] = i + pidxb[nctr - 1] + 1;

    // free and contracted dims
    vector<int> a_free_dim(n_blocks_a), b_free_dim(n_blocks_a),
        a_ctr_dim(n_blocks_a), b_ctr_dim(n_blocks_a);
    const uint32_t *psh = ashs.data();
    for (int i = 0; i < n_blocks_a; i++) {
        a_free_dim[i] = a_ctr_dim[i] = b_ctr_dim[i] = b_free_dim[i] = 1;
        int p = 0;
        for (int j = 0; j < ndiml; j++, p++)
            a_free_dim[i] *= psh[i * asi + p * asj];
        for (int j = 0; j < nctr; j++, p++)
            a_ctr_dim[i] *= psh[i * asi + p * asj];
        for (int j = 0; j < nctr; j++, p++)
            b_ctr_dim[i] *= psh[i * asi + p * asj];
        for (int j = 0; j < ndimr; j++, p++)
            b_free_dim[i] *= psh[i * asi + p * asj];
        assert(p == ndima);
    }

    int n_blocks_c = 0, ndimc = ndima - nctr;
    ssize_t csize = 0;
    vector<bool> oks(n_blocks_a);
    for (int ia = 0; ia < n_blocks_a; ia++) {
        bool ok = true;
        psh = aqs.data() + ia * asi;
        for (int j = 0; j < nctr && ok; j++)
            if (psh[(j + ndiml) * asj] != psh[(j + ndiml + nctr) * asj])
                ok = false;
        oks[ia] = ok;
        if (!ok)
            continue;
        assert(a_ctr_dim[ia] == b_ctr_dim[ia]);
        csize += (ssize_t)a_free_dim[ia] * a_ctr_dim[ia] * b_free_dim[ia];
        n_blocks_c++;
    }

    vector<ssize_t> sh = {n_blocks_c, ndimc};
    py::array_t<uint32_t> cqs(sh), cshs(sh),
        cidxs(vector<ssize_t>{n_blocks_c + 1});
    assert(cqs.strides()[1] == sizeof(uint32_t));
    assert(cshs.strides()[1] == sizeof(uint32_t));
    py::array_t<double> cdata(vector<ssize_t>{csize});
    uint32_t *pcqs = cqs.mutable_data(), *pcshs = cshs.mutable_data(),
             *pcidxs = cidxs.mutable_data();
    double *pc = cdata.mutable_data();
    const double *pa = adata.data();
    const uint32_t *pia = aidxs.data();
    pcidxs[0] = 0;
    for (int ia = 0, ic = 0; ia < n_blocks_a; ia++) {
        if (!oks[ia])
            continue;
        psh = aqs.data() + ia * asi;
        for (int j = 0; j < ndiml + nctr; j++)
            pcqs[ic * ndimc + j] = psh[j * asj];
        for (int j = ndiml + nctr; j < ndimr + ndiml + nctr; j++)
            pcqs[ic * ndimc + j] = psh[(j + nctr) * asj];
        psh = ashs.data() + ia * asi;
        for (int j = 0; j < ndiml + nctr; j++)
            pcshs[ic * ndimc + j] = psh[j * asj];
        for (int j = ndiml + nctr; j < ndimr + ndiml + nctr; j++)
            pcshs[ic * ndimc + j] = psh[(j + nctr) * asj];
        csize = (ssize_t)a_free_dim[ia] * a_ctr_dim[ia] * b_free_dim[ia];
        int shape_ai = a_ctr_dim[ia] * a_ctr_dim[ia] * b_free_dim[ia];
        int shape_ci = a_ctr_dim[ia] * b_free_dim[ia];
        int inca = (a_ctr_dim[ia] + 1) * b_free_dim[ia];
        int incc = b_free_dim[ia];
        for (int i = 0; i < a_free_dim[ia]; i++)
            for (int j = 0; j < b_free_dim[ia]; j++)
                dcopy(&a_ctr_dim[ia], &pa[pia[ia] + i * shape_ai + j], &inca,
                      &pc[pcidxs[ic] + i * shape_ci + j], &incc);
        pcidxs[ic + 1] = pcidxs[ic] + csize;
        ic++;
    }
    return std::make_tuple(cqs, cshs, cdata, cidxs);
}

<<<<<<< HEAD
template <typename Q>
=======
template <typename Q, typename FL>
>>>>>>> 021e13f1
size_t flat_sparse_tensor_matmul(const py::array_t<int32_t> &plan,
                                 const py::array_t<FL> &adata,
                                 const py::array_t<FL> &bdata,
                                 py::array_t<FL> &cdata) {
    int nb = (int)plan.shape()[0], ndimp = (int)plan.shape()[1];
    assert(plan.strides()[1] == sizeof(int32_t));
    assert(ndimp == 9);
    const FL *pa = adata.data(), *pb = bdata.data();
    FL *pc = cdata.mutable_data();
    size_t nflop = 0;
    const CBLAS_LAYOUT layout = CblasRowMajor;
    vector<CBLAS_TRANSPOSE> ta(nb), tb(nb);
    vector<int> n(nb), m(nb), k(nb), gp(nb, 1), lda(nb), ldb(nb), ldc(nb);
    vector<FL> alpha(nb), beta(nb, 1.0);
    vector<const FL *> a(nb), b(nb);
    vector<FL *> c(nb);
    for (int i = 0, j = 0; i < nb; i++) {
        const int32_t *pp = plan.data() + ndimp * i;
        const int trans_b = pp[0], trans_a = pp[1];
        const int nn = pp[2], mm = pp[3], kk = pp[4];
        const int pib = pp[5], pia = pp[6], pic = pp[7];
        alpha[i] = pp[8];
        ta[i] = trans_a == -1 ? CblasNoTrans : CblasTrans;
        tb[i] = trans_b == 1 ? CblasNoTrans : CblasTrans;
        m[i] = mm, n[i] = nn, k[i] = kk;
        ldb[i] = trans_b == 1 ? nn : kk;
        lda[i] = trans_a == -1 ? kk : mm;
        ldc[i] = nn;
        a[i] = pa + pia, b[i] = pb + pib, c[i] = pc + pic;
        if (i == nb - 1 || (plan.data() + ndimp * (i + 1))[7] <= pic) {
            cblas_xgemm_batch<FL>(layout, &ta[j], &tb[j], &m[j], &n[j], &k[j],
                                  &alpha[j], &a[j], &lda[j], &b[j], &ldb[j],
                                  &beta[j], &c[j], &ldc[j], i + 1 - j, &gp[j]);
            j = i + 1;
        }
        nflop += (size_t)mm * nn * kk;
    }
    return nflop;
}

template <typename Q>
tuple<int, int, vector<map_uint_uint<Q>>, vector<map_uint_uint<Q>>>
flat_sparse_tensor_matmul_init(
    const py::array_t<uint32_t> &loqs, const py::array_t<uint32_t> &loshs,
    const py::array_t<uint32_t> &leqs, const py::array_t<uint32_t> &leshs,
    const py::array_t<uint32_t> &roqs, const py::array_t<uint32_t> &roshs,
    const py::array_t<uint32_t> &reqs, const py::array_t<uint32_t> &reshs) {
    int n_blocks_l = (int)loqs.shape()[0] + (int)leqs.shape()[0];
    int ndiml =
        loqs.shape()[0] != 0 ? (int)loqs.shape()[1] : (int)leqs.shape()[1];
    int n_blocks_r = (int)roqs.shape()[0] + (int)reqs.shape()[0];
    int ndimr =
        roqs.shape()[0] != 0 ? (int)roqs.shape()[1] : (int)reqs.shape()[1];
    vector<map_uint_uint<Q>> lqs(ndiml);
    vector<map_uint_uint<Q>> rqs(ndimr);
    if (loqs.shape()[0] != 0) {
        const ssize_t asi = loqs.strides()[0] / sizeof(uint32_t),
                      asj = loqs.strides()[1] / sizeof(uint32_t);
        uint32_t n = loqs.shape()[0];
        for (int i = 0; i < ndiml; i++)
            for (int j = 0; j < n; j++)
                lqs[i][loqs.data()[j * asi + i * asj]] =
                    loshs.data()[j * asi + i * asj];
    }
    if (leqs.shape()[0] != 0) {
        const ssize_t asi = leqs.strides()[0] / sizeof(uint32_t),
                      asj = leqs.strides()[1] / sizeof(uint32_t);
        uint32_t n = leqs.shape()[0];
        for (int i = 0; i < ndiml; i++)
            for (int j = 0; j < n; j++)
                lqs[i][leqs.data()[j * asi + i * asj]] =
                    leshs.data()[j * asi + i * asj];
    }
    if (roqs.shape()[0] != 0) {
        const ssize_t asi = roqs.strides()[0] / sizeof(uint32_t),
                      asj = roqs.strides()[1] / sizeof(uint32_t);
        uint32_t n = roqs.shape()[0];
        for (int i = 0; i < ndimr; i++)
            for (int j = 0; j < n; j++)
                rqs[i][roqs.data()[j * asi + i * asj]] =
                    roshs.data()[j * asi + i * asj];
    }
    if (reqs.shape()[0] != 0) {
        const ssize_t asi = reqs.strides()[0] / sizeof(uint32_t),
                      asj = reqs.strides()[1] / sizeof(uint32_t);
        uint32_t n = reqs.shape()[0];
        for (int i = 0; i < ndimr; i++)
            for (int j = 0; j < n; j++)
                rqs[i][reqs.data()[j * asi + i * asj]] =
                    reshs.data()[j * asi + i * asj];
    }
    int dl = (ndiml - 2) / 2, dr = (ndimr - 2) / 2;
    vector<map_uint_uint<Q>> vinfos(dl + dr + 2);
    vector<map_uint_uint<Q>> cinfos(dl + dr + 2);
    cinfos[0] = lqs[0];
    vinfos[0] = lqs[0];
    for (int i = 0; i < dl; i++) {
        vinfos[i + 1] = lqs[i + 1];
        cinfos[i + 1].insert(lqs[i + 1 + dl].begin(), lqs[i + 1 + dl].end());
    }
    for (int i = 0; i < dr; i++) {
        vinfos[i + 1 + dl] = rqs[i + 1];
        cinfos[i + 1 + dl].insert(rqs[i + 1 + dr].begin(),
                                  rqs[i + 1 + dr].end());
    }
    cinfos[dl + dr + 1] = rqs[ndimr - 1];
    vinfos[dl + dr + 1] = rqs[ndimr - 1];
    return std::make_tuple(dl, dr, cinfos, vinfos);
}

template <typename Q>
tuple<py::array_t<uint32_t>, py::array_t<uint32_t>, py::array_t<uint32_t>>
flat_sparse_tensor_tensordot_skeleton(const py::array_t<uint32_t> &aqs,
                                      const py::array_t<uint32_t> &ashs,
                                      const py::array_t<uint32_t> &bqs,
                                      const py::array_t<uint32_t> &bshs,
                                      const py::array_t<int> &idxa,
                                      const py::array_t<int> &idxb) {
    int n_blocks_a = (int)aqs.shape()[0], ndima = (int)aqs.shape()[1];
    int n_blocks_b = (int)bqs.shape()[0], ndimb = (int)bqs.shape()[1];
    if (n_blocks_a == 0) {
        py::array_t<uint32_t> cidxs{vector<ssize_t>{1}};
        cidxs.mutable_data()[0] = 0;
        return std::make_tuple(aqs, ashs, cidxs);
    } else if (n_blocks_b == 0) {
        py::array_t<uint32_t> cidxs{vector<ssize_t>{1}};
        cidxs.mutable_data()[0] = 0;
        return std::make_tuple(bqs, bshs, cidxs);
    }
    int nctr = (int)idxa.shape()[0];
    int ndimc = ndima - nctr + ndimb - nctr;
    const ssize_t asi = aqs.strides()[0] / sizeof(uint32_t),
                  asj = aqs.strides()[1] / sizeof(uint32_t);
    const ssize_t bsi = bqs.strides()[0] / sizeof(uint32_t),
                  bsj = bqs.strides()[1] / sizeof(uint32_t);
    assert(memcmp(aqs.strides(), ashs.strides(), 2 * sizeof(ssize_t)) == 0);
    assert(memcmp(bqs.strides(), bshs.strides(), 2 * sizeof(ssize_t)) == 0);

    // free indices
    int maska[ndima], maskb[ndimb], outa[ndima - nctr], outb[ndimb - nctr];
    memset(maska, -1, ndima * sizeof(int));
    memset(maskb, -1, ndimb * sizeof(int));
    for (int i = 0; i < nctr; i++)
        maska[idxa.data()[i]] = i, maskb[idxb.data()[i]] = i;
    for (int i = 0, j = 0; i < ndima; i++)
        if (maska[i] == -1)
            outa[j++] = i;
    for (int i = 0, j = 0; i < ndimb; i++)
        if (maskb[i] == -1)
            outb[j++] = i;

    // free and contracted dims
    vector<int> a_free_dim(n_blocks_a), b_free_dim(n_blocks_b);
    vector<vector<int>> a_free_dims(n_blocks_a), b_free_dims(n_blocks_b);
    const uint32_t *psh = ashs.data();
    for (int i = 0; i < n_blocks_a; i++) {
        a_free_dims[i].resize(ndima - nctr);
        a_free_dim[i] = 1;
        for (int j = 0; j < ndima - nctr; j++)
            a_free_dim[i] *= (a_free_dims[i][j] = psh[i * asi + outa[j] * asj]);
    }
    psh = bshs.data();
    for (int i = 0; i < n_blocks_b; i++) {
        b_free_dims[i].resize(ndimb - nctr);
        b_free_dim[i] = 1;
        for (int j = 0; j < ndimb - nctr; j++)
            b_free_dim[i] *= (b_free_dims[i][j] = psh[i * bsi + outb[j] * bsj]);
    }

    // contracted q_label hashs
    vector<size_t> ctrqas(n_blocks_a), ctrqbs(n_blocks_b), outqas(n_blocks_a),
        outqbs(n_blocks_b);
    psh = aqs.data();
    for (int i = 0; i < n_blocks_a; i++) {
        ctrqas[i] = q_labels_hash(psh + i * asi, nctr, idxa.data(), asj);
        outqas[i] = q_labels_hash(psh + i * asi, ndima - nctr, outa, asj);
    }
    psh = bqs.data();
    for (int i = 0; i < n_blocks_b; i++) {
        ctrqbs[i] = q_labels_hash(psh + i * bsi, nctr, idxb.data(), bsj);
        outqbs[i] = q_labels_hash(psh + i * bsi, ndimb - nctr, outb, bsj);
    }

    unordered_map<size_t, vector<int>> map_idx_b;
    for (int i = 0; i < n_blocks_b; i++)
        map_idx_b[ctrqbs[i]].push_back(i);

    unordered_map<size_t,
                  vector<pair<vector<uint32_t>, vector<pair<int, int>>>>>
        map_out_q;
    ssize_t csize = 0;
    int n_blocks_c = 0;
    for (int ia = 0; ia < n_blocks_a; ia++) {
        if (map_idx_b.count(ctrqas[ia])) {
            const auto &vb = map_idx_b.at(ctrqas[ia]);
            vector<uint32_t> q_out(ndimc);
            psh = aqs.data() + ia * asi;
            for (int i = 0; i < ndima - nctr; i++)
                q_out[i] = psh[outa[i] * asj];
            for (int ib : vb) {
                bool same = true;
                // check hashing conflicits
                for (int ict = 0; ict < nctr; ict++)
                    if (*aqs.data(ia, idxa.data()[ict]) !=
                        *bqs.data(ib, idxb.data()[ict])) {
                        same = false;
                        break;
                    }
                if (!same)
                    continue;
                size_t hout = outqas[ia];
                hout ^= outqbs[ib] + 0x9E3779B9 + (hout << 6) + (hout >> 2);
                psh = bqs.data() + ib * bsi;
                for (int i = 0; i < ndimb - nctr; i++)
                    q_out[i + ndima - nctr] = psh[outb[i] * bsj];
                int iq = 0;
                if (map_out_q.count(hout)) {
                    auto &vq = map_out_q.at(hout);
                    for (; iq < (int)vq.size() && q_out != vq[iq].first; iq++)
                        ;
                    if (iq == (int)vq.size()) {
                        vq.push_back(make_pair(
                            q_out, vector<pair<int, int>>{make_pair(ia, ib)}));
                        n_blocks_c++;
                    } else
                        vq[iq].second.push_back(make_pair(ia, ib));
                } else {
                    map_out_q[hout].push_back(make_pair(
                        q_out, vector<pair<int, int>>{make_pair(ia, ib)}));
                    n_blocks_c++;
                }
            }
        }
    }

    vector<ssize_t> sh = {n_blocks_c, ndimc};
    py::array_t<uint32_t> cqs(sh), cshs(sh),
        cidxs(vector<ssize_t>{n_blocks_c + 1});
    assert(cqs.strides()[1] == sizeof(uint32_t));
    assert(cshs.strides()[1] == sizeof(uint32_t));
    uint32_t *pcqs = cqs.mutable_data(), *pcshs = cshs.mutable_data(),
             *pcidxs = cidxs.mutable_data();
    vector<uint32_t> psha(n_blocks_a * ndima), pshb(n_blocks_b * ndimb);
    for (int i = 0; i < n_blocks_a; i++)
        for (int j = 0; j < ndima; j++)
            psha[i * ndima + j] = ashs.data()[i * asi + j * asj];
    for (int i = 0; i < n_blocks_b; i++)
        for (int j = 0; j < ndimb; j++)
            pshb[i * ndimb + j] = bshs.data()[i * bsi + j * bsj];

    pcidxs[0] = 0;
    for (auto &mq : map_out_q) {
        for (auto &mmq : mq.second) {
            int xia = mmq.second[0].first, xib = mmq.second[0].second;
            memcpy(pcqs, mmq.first.data(), ndimc * sizeof(uint32_t));
            memcpy(pcshs, a_free_dims[xia].data(),
                   (ndima - nctr) * sizeof(uint32_t));
            memcpy(pcshs + (ndima - nctr), b_free_dims[xib].data(),
                   (ndimb - nctr) * sizeof(uint32_t));
            pcidxs[1] = pcidxs[0] + (uint32_t)a_free_dim[xia] * b_free_dim[xib];
            pcqs += ndimc;
            pcshs += ndimc;
            pcidxs++;
        }
    }

    return std::make_tuple(cqs, cshs, cidxs);
}

template <typename Q>
py::array_t<int32_t> flat_sparse_tensor_matmul_plan(
    const py::array_t<uint32_t> &aqs, const py::array_t<uint32_t> &ashs,
    const py::array_t<uint32_t> &aidxs, const py::array_t<uint32_t> &bqs,
    const py::array_t<uint32_t> &bshs, const py::array_t<uint32_t> &bidxs,
    const py::array_t<int> &idxa, const py::array_t<int> &idxb,
    const py::array_t<uint32_t> &cqs, const py::array_t<uint32_t> &cidxs,
    bool ferm_op) {

    assert(bqs.shape()[0] != 0);
    if (aqs.shape()[0] == 0)
        return py::array_t<int32_t>(vector<ssize_t>{0, 9});

    int n_blocks_a = (int)aqs.shape()[0], ndima = (int)aqs.shape()[1];
    int n_blocks_b = (int)bqs.shape()[0], ndimb = (int)bqs.shape()[1];
    int n_blocks_c = (int)cqs.shape()[0], ndimc = (int)cqs.shape()[1];
    int nctr = (int)idxa.shape()[0];
    assert(ndimc == ndima - nctr + ndimb - nctr);
    const ssize_t asi = aqs.strides()[0] / sizeof(uint32_t),
                  asj = aqs.strides()[1] / sizeof(uint32_t);
    const ssize_t bsi = bqs.strides()[0] / sizeof(uint32_t),
                  bsj = bqs.strides()[1] / sizeof(uint32_t);
    const ssize_t csi = cqs.strides()[0] / sizeof(uint32_t),
                  csj = cqs.strides()[1] / sizeof(uint32_t);
    assert(memcmp(aqs.strides(), ashs.strides(), 2 * sizeof(ssize_t)) == 0);
    assert(memcmp(bqs.strides(), bshs.strides(), 2 * sizeof(ssize_t)) == 0);

    // sort contracted indices (for tensor a)
    int pidxa[nctr], pidxb[nctr], ctr_idx[nctr];
    const int *ppidxa = idxa.data(), *ppidxb = idxb.data();
    for (int i = 0; i < nctr; i++)
        ctr_idx[i] = i;
    sort(ctr_idx, ctr_idx + nctr,
         [ppidxa](int a, int b) { return ppidxa[a] < ppidxa[b]; });
    for (int i = 0; i < nctr; i++)
        pidxa[i] = ppidxa[ctr_idx[i]], pidxb[i] = ppidxb[ctr_idx[i]];

    // checking whether permute is necessary
    int trans_a = 0, trans_b = 0;
    if (nctr == 0)
        trans_a = 1;
    else if (pidxa[nctr - 1] - pidxa[0] == nctr - 1) {
        if (pidxa[0] == 0 ||
            is_shape_one(ashs.data(), n_blocks_a, pidxa[0], asi, asj))
            trans_a = 1;
        else if (pidxa[nctr - 1] == ndima - 1 ||
                 is_shape_one(ashs.data() + (pidxa[nctr - 1] + 1) * asj,
                              n_blocks_a, ndima - (pidxa[nctr - 1] + 1), asi,
                              asj))
            trans_a = -1;
    }

    if (nctr == 0)
        trans_b = 1;
    else if (is_sorted(pidxb, pidxb + nctr) &&
             pidxb[nctr - 1] - pidxb[0] == nctr - 1) {
        if (pidxb[0] == 0 ||
            is_shape_one(bshs.data(), n_blocks_b, pidxb[0], bsi, bsj))
            trans_b = 1;
        else if (pidxb[nctr - 1] == ndimb - 1 ||
                 is_shape_one(bshs.data() + (pidxb[nctr - 1] + 1) * bsj,
                              n_blocks_b, ndimb - (pidxb[nctr - 1] + 1), bsi,
                              bsj))
            trans_b = -1;
    }

    assert(trans_a != 0 && trans_b != 0);

    // free indices
    int maska[ndima], maskb[ndimb], outa[ndima - nctr], outb[ndimb - nctr];
    memset(maska, -1, ndima * sizeof(int));
    memset(maskb, -1, ndimb * sizeof(int));
    for (int i = 0; i < nctr; i++)
        maska[pidxa[i]] = i, maskb[pidxb[i]] = i;
    for (int i = 0, j = 0; i < ndima; i++)
        if (maska[i] == -1)
            outa[j++] = i;
    for (int i = 0, j = 0; i < ndimb; i++)
        if (maskb[i] == -1)
            outb[j++] = i;

    // free and contracted dims
    vector<int> a_free_dim(n_blocks_a), b_free_dim(n_blocks_b),
        ctr_dim(n_blocks_a);
    vector<vector<int>> a_free_dims(n_blocks_a), b_free_dims(n_blocks_b);
    const uint32_t *psh = ashs.data();
    for (int i = 0; i < n_blocks_a; i++) {
        a_free_dims[i].resize(ndima - nctr);
        a_free_dim[i] = ctr_dim[i] = 1;
        for (int j = 0; j < nctr; j++)
            ctr_dim[i] *= psh[i * asi + pidxa[j] * asj];
        for (int j = 0; j < ndima - nctr; j++)
            a_free_dim[i] *= (a_free_dims[i][j] = psh[i * asi + outa[j] * asj]);
    }
    psh = bshs.data();
    for (int i = 0; i < n_blocks_b; i++) {
        b_free_dims[i].resize(ndimb - nctr);
        b_free_dim[i] = 1;
        for (int j = 0; j < ndimb - nctr; j++)
            b_free_dim[i] *= (b_free_dims[i][j] = psh[i * bsi + outb[j] * bsj]);
    }

    // contracted q_label hashs
    vector<size_t> ctrqas(n_blocks_a), ctrqbs(n_blocks_b), outqas(n_blocks_a),
        outqbs(n_blocks_b), allqcs(n_blocks_c);
    psh = aqs.data();
    for (int i = 0; i < n_blocks_a; i++) {
        ctrqas[i] = q_labels_hash(psh + i * asi, nctr, pidxa, asj);
        outqas[i] = q_labels_hash(psh + i * asi, ndima - nctr, outa, asj);
    }
    psh = bqs.data();
    for (int i = 0; i < n_blocks_b; i++) {
        ctrqbs[i] = q_labels_hash(psh + i * bsi, nctr, pidxb, bsj);
        outqbs[i] = q_labels_hash(psh + i * bsi, ndimb - nctr, outb, bsj);
    }

    psh = cqs.data();
    for (int i = 0; i < n_blocks_c; i++) {
        size_t hl = q_labels_hash(psh + i * csi, ndima - nctr, csj);
        size_t hr = q_labels_hash(psh + i * csi + (ndima - nctr) * csj,
                                  ndimb - nctr, csj);
        allqcs[i] = hl ^ (hr + 0x9E3779B9 + (hl << 6) + (hl >> 2));
    }

    unordered_map<size_t, vector<int>> map_idx_b, map_idx_c;
    vector<vector<uint32_t>> vqcs(n_blocks_c);
    for (int i = 0; i < n_blocks_b; i++)
        map_idx_b[ctrqbs[i]].push_back(i);
    for (int i = 0; i < n_blocks_c; i++) {
        map_idx_c[allqcs[i]].push_back(i);
        vqcs[i].resize(ndimc);
        psh = cqs.data() + i * csi;
        for (int j = 0; j < ndimc; j++)
            vqcs[i][j] = psh[j * csj];
    }

    uint32_t *pia = (uint32_t *)aidxs.data(), *pib = (uint32_t *)bidxs.data();
    uint32_t *pic = (uint32_t *)cidxs.data();
    map<int, vector<vector<int>>> mr;
    int maxz = 0;
    for (int ia = 0; ia < n_blocks_a; ia++) {
        if (map_idx_b.count(ctrqas[ia])) {
            const auto &vb = map_idx_b.at(ctrqas[ia]);
            vector<uint32_t> q_out(ndimc);
            psh = aqs.data() + ia * asi;
            for (int i = 0; i < ndima - nctr; i++)
                q_out[i] = psh[outa[i] * asj];
            for (int ib : vb) {
                // check hashing conflicits
                bool same = true;
                for (int ict = 0; ict < nctr; ict++)
                    if (*aqs.data(ia, pidxa[ict]) !=
                        *bqs.data(ib, pidxb[ict])) {
                        same = false;
                        break;
                    }
                if (!same)
                    continue;
                size_t hout = outqas[ia];
                hout ^= outqbs[ib] + 0x9E3779B9 + (hout << 6) + (hout >> 2);
                psh = bqs.data() + ib * bsi;
                int xferm = 0;
                for (int i = 0; i < ndimb - nctr; i++)
                    q_out[i + ndima - nctr] = psh[outb[i] * bsj];
                if (ferm_op)
                    for (int i = 0; i < pidxb[0]; i++)
                        xferm ^= (psh[i * bsj] & 8) != 0;
                assert(map_idx_c.count(hout));
                auto &vq = map_idx_c.at(hout);
                int iq = 0;
                for (; iq < (int)vq.size() && q_out != vqcs[vq[iq]]; iq++)
                    ;
                assert(iq < (int)vq.size());
                int ic = vq[iq];
                mr[ic].push_back(vector<int>{trans_b, trans_a, b_free_dim[ib],
                                             a_free_dim[ia], ctr_dim[ia],
                                             (int)pib[ib], (int)pia[ia],
                                             (int)pic[ic], xferm ? -1 : 1});
                maxz = max(maxz, (int)mr[ic].size());
            }
        }
    }
    vector<vector<int>> r;
    for (int i = 0; i < maxz; i++) {
        for (auto &mmr : mr)
            if (i < mmr.second.size())
                r.push_back(mmr.second[i]);
    }
    if (r.size() == 0)
        return py::array_t<int32_t>(vector<ssize_t>{0, 9});
    assert(r.size() != 0);
    ssize_t rz = (ssize_t)r[0].size();
    vector<ssize_t> sh = {(ssize_t)r.size(), rz};
    py::array_t<int32_t> ar(sh);
    assert(ar.strides()[1] == sizeof(int32_t));
    for (size_t i = 0; i < r.size(); i++)
        memcpy(ar.mutable_data() + i * rz, r[i].data(), sizeof(int32_t) * rz);

    return ar;
}

#define TMPL_NAME flat_functor

#include "symmetry_tmpl.hpp"
#define TMPL_FL double
#include "symmetry_tmpl.hpp"
#undef TMPL_FL
#define TMPL_FL complex<double>
#include "symmetry_tmpl.hpp"
#undef TMPL_FL

#undef TMPL_NAME<|MERGE_RESOLUTION|>--- conflicted
+++ resolved
@@ -139,11 +139,7 @@
     return std::make_tuple(cqs, cshs, cdata, cidxs);
 }
 
-<<<<<<< HEAD
-template <typename Q>
-=======
 template <typename Q, typename FL>
->>>>>>> 021e13f1
 size_t flat_sparse_tensor_matmul(const py::array_t<int32_t> &plan,
                                  const py::array_t<FL> &adata,
                                  const py::array_t<FL> &bdata,
