--- conflicted
+++ resolved
@@ -488,12 +488,7 @@
     const py::array_t<FL> &adata, const py::array_t<uint32_t> &aidxs,
     const py::array_t<uint32_t> &bqs, const py::array_t<uint32_t> &bshs,
     const py::array_t<FL> &bdata, const py::array_t<uint32_t> &bidxs,
-<<<<<<< HEAD
-    const map_uint_uint<Q> &infol,
-    const map_uint_uint<Q> &infor) {
-=======
     const map_uint_uint<Q> &infol, const map_uint_uint<Q> &infor) {
->>>>>>> 021e13f1
     if (aqs.shape()[0] == 0)
         return std::make_tuple(bqs, bshs, bdata, bidxs);
     else if (bqs.shape()[0] == 0)
@@ -758,14 +753,8 @@
 
 template <typename Q>
 tuple<py::array_t<uint32_t>, py::array_t<uint32_t>, py::array_t<uint32_t>>
-<<<<<<< HEAD
-flat_sparse_tensor_skeleton(
-    const vector<map_uint_uint<Q>> &infos,
-    const string &pattern, uint32_t fdq) {
-=======
 flat_sparse_tensor_skeleton(const vector<map_uint_uint<Q>> &infos,
                             const string &pattern, uint32_t fdq) {
->>>>>>> 021e13f1
     int ndim = (int)infos.size();
     size_t nx = 1;
     for (int i = 0; i < ndim; i++)
@@ -806,11 +795,7 @@
     return std::make_tuple(cqs, cshs, cidxs);
 }
 
-<<<<<<< HEAD
-template<typename Q>
-=======
 template <typename Q>
->>>>>>> 021e13f1
 vector<map_uint_uint<Q>>
 flat_sparse_tensor_get_infos(const py::array_t<uint32_t> &aqs,
                              const py::array_t<uint32_t> &ashs) {
