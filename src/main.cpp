--- conflicted
+++ resolved
@@ -184,28 +184,9 @@
         m.def_submodule("flat_sparse_tensor", "FlatSparseTensor");
     flat_sparse_tensor.def("skeleton", &flat_sparse_tensor_skeleton<Q>,
                            py::arg("infos"), py::arg("pattern"), py::arg("dq"));
-<<<<<<< HEAD
-    flat_sparse_tensor.def("left_canonicalize",
-                           &flat_sparse_left_canonicalize<Q>, py::arg("aqs"),
-                           py::arg("ashs"), py::arg("adata"), py::arg("aidxs"));
-    flat_sparse_tensor.def("right_canonicalize",
-                           &flat_sparse_right_canonicalize<Q>, py::arg("aqs"),
-                           py::arg("ashs"), py::arg("adata"), py::arg("aidxs"));
     flat_sparse_tensor.def("left_svd", &flat_sparse_left_svd<Q>, py::arg("aqs"),
                            py::arg("ashs"), py::arg("adata"), py::arg("aidxs"));
     flat_sparse_tensor.def("right_svd", &flat_sparse_right_svd<Q>,
-                           py::arg("aqs"), py::arg("ashs"), py::arg("adata"),
-                           py::arg("aidxs"));
-    flat_sparse_tensor.def(
-        "left_canonicalize_indexed", &flat_sparse_left_canonicalize_indexed<Q>,
-        py::arg("aqs"), py::arg("ashs"), py::arg("adata"), py::arg("aidxs"));
-    flat_sparse_tensor.def("right_canonicalize_indexed",
-                           &flat_sparse_right_canonicalize_indexed<Q>,
-=======
-    flat_sparse_tensor.def("left_svd", &flat_sparse_left_svd<Q>, py::arg("aqs"),
-                           py::arg("ashs"), py::arg("adata"), py::arg("aidxs"));
-    flat_sparse_tensor.def("right_svd", &flat_sparse_right_svd<Q>,
->>>>>>> 021e13f1
                            py::arg("aqs"), py::arg("ashs"), py::arg("adata"),
                            py::arg("aidxs"));
     flat_sparse_tensor.def("left_svd_indexed", &flat_sparse_left_svd_indexed<Q>,
@@ -214,21 +195,6 @@
     flat_sparse_tensor.def("right_svd_indexed",
                            &flat_sparse_right_svd_indexed<Q>, py::arg("aqs"),
                            py::arg("ashs"), py::arg("adata"), py::arg("aidxs"));
-<<<<<<< HEAD
-    flat_sparse_tensor.def("tensor_svd", &flat_sparse_tensor_svd<Q>,
-                           py::arg("aqs"), py::arg("ashs"), py::arg("adata"),
-                           py::arg("aidxs"), py::arg("idx"), py::arg("linfo"),
-                           py::arg("rinfo"), py::arg("pattern"));
-    flat_sparse_tensor.def(
-        "truncate_svd", &flat_sparse_truncate_svd<Q>, py::arg("lqs"),
-        py::arg("lshs"), py::arg("ldata"), py::arg("lidxs"), py::arg("sqs"),
-        py::arg("sshs"), py::arg("sdata"), py::arg("sidxs"), py::arg("rqs"),
-        py::arg("rshs"), py::arg("rdata"), py::arg("ridxs"),
-        py::arg("max_bond_dim") = -1, py::arg("cutoff") = 0.0,
-        py::arg("max_dw") = 0.0, py::arg("norm_cutoff") = 0.0,
-        py::arg("eigen_values") = false);
-=======
->>>>>>> 021e13f1
     flat_sparse_tensor.def("get_infos", &flat_sparse_tensor_get_infos<Q>,
                            py::arg("aqs"), py::arg("ashs"));
     flat_sparse_tensor.def("kron_sum_info",
@@ -750,9 +716,6 @@
     py::bind_map<
         unordered_map<vector<uint32_t>, pair<uint32_t, vector<uint32_t>>>>(
         m, "MapVUIntPUV");
-<<<<<<< HEAD
-    py::bind_map<map_fusing>(m, "MapFusing");
-=======
     py::bind_map<map_fusing>(m, "MapFusing")
         .def("__and__", [](map_fusing *self, map_fusing *other) {
             map_fusing r;
@@ -761,7 +724,6 @@
                     r[a.first] = a.second;
             return r;
         });
->>>>>>> 021e13f1
 
     py::bind_vector<vector<tuple<py::array_t<uint32_t>, py::array_t<uint32_t>,
                                  py::array_t<double>, py::array_t<uint32_t>>>>(
