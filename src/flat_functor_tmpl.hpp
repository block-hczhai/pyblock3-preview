--- conflicted
+++ resolved
@@ -26,8 +26,6 @@
 
 #ifdef TMPL_Q
 
-<<<<<<< HEAD
-=======
 #ifdef TMPL_FL
 
 TMPL_EXTERN template size_t flat_sparse_tensor_matmul<TMPL_Q, TMPL_FL>(
@@ -36,7 +34,6 @@
 
 #else
 
->>>>>>> 021e13f1
 TMPL_EXTERN template tuple<py::array_t<uint32_t>, py::array_t<uint32_t>,
                            py::array_t<double>, py::array_t<uint32_t>>
 flat_sparse_tensor_diag<TMPL_Q>(const py::array_t<uint32_t> &aqs,
@@ -55,13 +52,6 @@
                                               const py::array_t<int> &idxa,
                                               const py::array_t<int> &idxb);
 
-<<<<<<< HEAD
-TMPL_EXTERN template size_t flat_sparse_tensor_matmul<TMPL_Q>(
-    const py::array_t<int32_t> &plan, const py::array_t<double> &adata,
-    const py::array_t<double> &bdata, py::array_t<double> &cdata);
-
-=======
->>>>>>> 021e13f1
 TMPL_EXTERN template tuple<int, int, vector<map_uint_uint<TMPL_Q>>,
                            vector<map_uint_uint<TMPL_Q>>>
 flat_sparse_tensor_matmul_init<TMPL_Q>(
